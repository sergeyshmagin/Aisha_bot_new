--- conflicted
+++ resolved
@@ -13,14 +13,8 @@
 from redis.asyncio import Redis
 from redis.backoff import ExponentialBackoff
 from redis.retry import Retry
-<<<<<<< HEAD
-
 from minio import Minio
-from sqlalchemy.ext.asyncio import AsyncSession
-=======
 from sqlalchemy.ext.asyncio import AsyncSession, async_sessionmaker, create_async_engine
->>>>>>> 44c6ee54
-
 from app.core.config import settings
 from app.core.database import AsyncSessionLocal
 from app.core.logger import get_logger
@@ -30,27 +24,21 @@
 from app.services.text_processing import TextProcessingService
 from app.services.transcript import TranscriptService
 from app.services.user import UserService
-<<<<<<< HEAD
 from app.services.audio_processing.factory import get_audio_service
 from app.core.database import get_db_session as db_get_db_session
 from app.services.generation.generation_service import ImageGenerationService
 from app.core.logger import get_logger
-=======
 from app.utils.timezone_handler import TimezoneHandler
->>>>>>> 44c6ee54
 
 logger = get_logger(__name__)
 
 # Глобальные экземпляры сервисов
 _redis_client: Optional[Redis] = None
 _state_storage: Optional[RedisStorage] = None
-<<<<<<< HEAD
-=======
+
 _engine = None
 _async_session = None
 
-
->>>>>>> 44c6ee54
 def get_db_session() -> AsyncSession:
     """Получить сессию БД"""
     return db_get_db_session()
